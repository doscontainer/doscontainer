--- conflicted
+++ resolved
@@ -1,5 +1,3 @@
-<<<<<<< HEAD
-
 use error::PlanError;
 use hwspec::HwSpec;
 use manifest::Manifest;
@@ -8,25 +6,10 @@
 
 pub struct InstallationPlanner {
 
-=======
-use error::PlanError;
-use specs::{hwspec::HwSpec, manifest::Manifest};
-mod error;
-
-pub struct InstallationPlanner {
->>>>>>> 0ee862cd
 }
 
 impl InstallationPlanner {
     pub fn new(hwspec: &HwSpec, mut manifest: Manifest) -> Result<(), PlanError> {
-<<<<<<< HEAD
-        println!("{}", hwspec);
-        println!("{}", manifest);
-        
-        
-        for layer in manifest.mut_layers() {
-            layer.1.download().unwrap();
-=======
         println!("{}",hwspec);
         println!("{}", manifest);
 
@@ -36,9 +19,7 @@
         for layer in layers {
             println!("Downloading {}", layer.0);
             println!("{:?}", layer.1.download());
->>>>>>> 0ee862cd
         }
         Ok(())
     }
-
 }